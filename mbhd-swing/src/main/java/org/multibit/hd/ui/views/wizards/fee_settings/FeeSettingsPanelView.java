package org.multibit.hd.ui.views.wizards.fee_settings;

import com.google.common.base.Optional;
import net.miginfocom.swing.MigLayout;
import org.bitcoinj.core.Coin;
import org.bitcoinj.uri.BitcoinURI;
import org.bitcoinj.uri.BitcoinURIParseException;
import org.multibit.hd.brit.services.FeeService;
import org.multibit.hd.core.config.Configuration;
import org.multibit.hd.core.config.Configurations;
import org.multibit.hd.core.config.WalletConfiguration;
import org.multibit.hd.ui.events.view.ViewEvents;
import org.multibit.hd.ui.languages.MessageKey;
import org.multibit.hd.ui.views.components.*;
import org.multibit.hd.ui.views.components.display_amount.DisplayAmountModel;
import org.multibit.hd.ui.views.components.display_amount.DisplayAmountStyle;
import org.multibit.hd.ui.views.components.display_amount.DisplayAmountView;
import org.multibit.hd.ui.views.components.panels.PanelDecorator;
import org.multibit.hd.ui.views.fonts.AwesomeIcon;
import org.multibit.hd.ui.views.wizards.AbstractWizard;
import org.multibit.hd.ui.views.wizards.AbstractWizardPanelView;
import org.multibit.hd.ui.views.wizards.WizardButton;
import org.multibit.hd.ui.views.wizards.Wizards;
import org.multibit.hd.ui.views.wizards.send_bitcoin.SendBitcoinParameter;
import org.slf4j.Logger;
import org.slf4j.LoggerFactory;

import javax.swing.*;
import javax.swing.event.ChangeEvent;
import javax.swing.event.ChangeListener;
import java.awt.event.ActionEvent;

/**
 * <p>View to provide the following to UI:</p>
 * <ul>
 * <li>Fee settings: select feePerKB</li>
 * </ul>
 *
 * @since 0.0.1
 */

public class FeeSettingsPanelView extends AbstractWizardPanelView<FeeSettingsWizardModel, FeeSettingsPanelModel> implements ChangeListener {

  private static final Logger log = LoggerFactory.getLogger(FeeSettingsPanelView.class);

  // Panel specific components
  private JSlider feePerKBSlider;

  private ModelAndView<DisplayAmountModel, DisplayAmountView> transactionFeeDisplayAmountMaV;

  private Configuration configuration;

  /**
   * @param wizard    The wizard managing the states
   * @param panelName The panel name
   */
  public FeeSettingsPanelView(AbstractWizard<FeeSettingsWizardModel> wizard, String panelName) {
    super(wizard, panelName, MessageKey.FEES_SETTINGS_TITLE, AwesomeIcon.TICKET);
  }

  @Override
  public void newPanelModel() {

    // Use a deep copy to avoid reference leaks
    configuration = Configurations.currentConfiguration.deepCopy();

    // Configure the panel model
    setPanelModel(
      new FeeSettingsPanelModel(
        getPanelName(),
        configuration
      ));
  }

  @Override
  public void initialiseContent(JPanel contentPanel) {

<<<<<<< HEAD
    contentPanel.setLayout(
      new MigLayout(
        Panels.migXYLayout(),
        "[]20[]", // Column constraints
        "[]2[]8[]2[]6[]6[]2[]" // Row constraints
      ));
=======
    contentPanel.setLayout(new MigLayout(
            Panels.migXYLayout(),
            "[]20[]", // Column constraints
            "[]1[]6[]18[]4[]4[]1[]" // Row constraints
    ));
>>>>>>> cc4a7a2a

    WalletConfiguration walletConfiguration = Configurations.currentConfiguration.getWallet().deepCopy();
    feePerKBSlider = Sliders.newAdjustTransactionFeeSlider(this, walletConfiguration.getFeePerKB());

    transactionFeeDisplayAmountMaV = Components.newDisplayAmountMaV(
      DisplayAmountStyle.PLAIN,
      false,
      "transaction.fee.amount");
    JPanel transactionFeeAmountViewPanel = transactionFeeDisplayAmountMaV.getView().newComponentPanel();
    transactionFeeDisplayAmountMaV.getView().setVisible(true);

    contentPanel.add(Labels.newExplainTransactionFee1(), "span 2, wrap");
    contentPanel.add(Labels.newExplainTransactionFee2(), "span 2, wrap");
    contentPanel.add(Labels.newAdjustTransactionFee(), "shrink");
    contentPanel.add(feePerKBSlider, "growx,shrinky,width min:250:,wrap");

    contentPanel.add(Labels.newLabel(MessageKey.TRANSACTION_FEE_CHOSEN), "shrink");
    contentPanel.add(transactionFeeAmountViewPanel, "growx,shrinky,push,wrap");
    contentPanel.add(Labels.newBlankLabel(), "span 2, push, wrap"); // spacer

    contentPanel.add(Labels.newExplainClientFee1(FeeService.FEE_PER_SEND), "span 2, wrap");
    contentPanel.add(Labels.newExplainClientFee2(), "span 2, wrap");

    contentPanel.add(Labels.newBlankLabel(), "");
    contentPanel.add(Buttons.newDonateNowButton(createDonateNowAction()), "wrap");
    contentPanel.add(Labels.newBlankLabel(), "span 2, push, wrap"); // spacer
    setChosenFee();
  }

  /**
   * @return Action to process the 'donate now' button press
   */
  private Action createDonateNowAction() {
    return new AbstractAction() {
      @Override
      public void actionPerformed(ActionEvent e) {
        try {
          setChosenFee();
          // Set the new feePerKB
          Configurations.currentConfiguration.getWallet().setFeePerKB(configuration.getWallet().getFeePerKB());

          Panels.hideLightBoxIfPresent();

          SendBitcoinParameter donateParameter = new SendBitcoinParameter(
            new BitcoinURI("bitcoin:" + FeeService.DONATION_ADDRESS + "?amount=" + FeeService.DEFAULT_DONATION_AMOUNT),
            null
          );
          Panels.showLightBox(Wizards.newSendBitcoinWizard(donateParameter).getWizardScreenHolder());
        } catch (BitcoinURIParseException pe) {
          // Should not happen
          log.error(pe.getMessage());
        }
      }
    };
  }

  @Override
  protected void initialiseButtons(AbstractWizard<FeeSettingsWizardModel> wizard) {
    PanelDecorator.addCancelApply(this, wizard);
  }

  @Override
  public void fireInitialStateViewEvents() {
    // Apply button starts off enabled
    ViewEvents.fireWizardButtonEnabledEvent(getPanelName(), WizardButton.APPLY, true);
  }

  @Override
  public void afterShow() {
    SwingUtilities.invokeLater(
      new Runnable() {
        @Override
        public void run() {
          feePerKBSlider.requestFocusInWindow();
        }
      });
  }

  @Override
  public boolean beforeHide(boolean isExitCancel) {
    if (!isExitCancel) {

      // Set the new feePerKB
      Configurations.currentConfiguration.getWallet().setFeePerKB(configuration.getWallet().getFeePerKB());
    }

    // Must be OK to proceed
    return true;
  }

  @Override
  public void updateFromComponentModels(Optional componentModel) {
    // Do nothing
  }

  @Override
  public void stateChanged(ChangeEvent e) {
    setChosenFee();
    getPanelModel().get().getConfiguration().getWallet().setFeePerKB(feePerKBSlider.getValue() * Sliders.RESOLUTION);
  }

  private void setChosenFee() {
    transactionFeeDisplayAmountMaV.getModel().setCoinAmount(Coin.valueOf(feePerKBSlider.getValue() * Sliders.RESOLUTION));
    transactionFeeDisplayAmountMaV.getModel().setLocalAmountVisible(false);
    transactionFeeDisplayAmountMaV.getView().updateView(configuration);
  }
}<|MERGE_RESOLUTION|>--- conflicted
+++ resolved
@@ -37,6 +37,7 @@
  * </ul>
  *
  * @since 0.0.1
+ *
  */
 
 public class FeeSettingsPanelView extends AbstractWizardPanelView<FeeSettingsWizardModel, FeeSettingsPanelModel> implements ChangeListener {
@@ -75,20 +76,11 @@
   @Override
   public void initialiseContent(JPanel contentPanel) {
 
-<<<<<<< HEAD
-    contentPanel.setLayout(
-      new MigLayout(
-        Panels.migXYLayout(),
-        "[]20[]", // Column constraints
-        "[]2[]8[]2[]6[]6[]2[]" // Row constraints
-      ));
-=======
     contentPanel.setLayout(new MigLayout(
             Panels.migXYLayout(),
             "[]20[]", // Column constraints
             "[]1[]6[]18[]4[]4[]1[]" // Row constraints
     ));
->>>>>>> cc4a7a2a
 
     WalletConfiguration walletConfiguration = Configurations.currentConfiguration.getWallet().deepCopy();
     feePerKBSlider = Sliders.newAdjustTransactionFeeSlider(this, walletConfiguration.getFeePerKB());
