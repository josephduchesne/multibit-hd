package org.multibit.hd.ui.views.wizards.send_bitcoin;

import com.google.common.base.Optional;
import com.google.common.eventbus.Subscribe;
import net.miginfocom.swing.MigLayout;
import org.multibit.hd.core.dto.CoreMessageKey;
import org.multibit.hd.core.events.BitcoinSendProgressEvent;
import org.multibit.hd.core.events.BitcoinSendingEvent;
import org.multibit.hd.core.events.BitcoinSentEvent;
import org.multibit.hd.core.events.TransactionCreationEvent;
import org.multibit.hd.ui.MultiBitUI;
import org.multibit.hd.ui.languages.Languages;
import org.multibit.hd.ui.languages.MessageKey;
import org.multibit.hd.ui.views.components.*;
import org.multibit.hd.ui.views.components.panels.PanelDecorator;
import org.multibit.hd.ui.views.fonts.AwesomeDecorator;
import org.multibit.hd.ui.views.fonts.AwesomeIcon;
import org.multibit.hd.ui.views.themes.Themes;
import org.multibit.hd.ui.views.wizards.AbstractWizard;
import org.multibit.hd.ui.views.wizards.AbstractWizardPanelView;
import org.slf4j.Logger;
import org.slf4j.LoggerFactory;

import javax.swing.*;

/**
 * <p>View to provide the following to UI:</p>
 * <ul>
 * <li>Show send Bitcoin progress report</li>
 * </ul>
 *
 * @since 0.0.1
 */
public class SendBitcoinReportPanelView extends AbstractWizardPanelView<SendBitcoinWizardModel, String> {

  private static final Logger log = LoggerFactory.getLogger(SendBitcoinReportPanelView.class);

  private JLabel transactionConstructionStatusSummary;
  private JLabel transactionConstructionStatusDetail;

  private JLabel transactionBroadcastStatusSummary;
  private JLabel transactionBroadcastStatusDetail;

  private JLabel reportStatusLabel;

  private TransactionCreationEvent lastTransactionCreationEvent;
  private BitcoinSendingEvent lastBitcoinSendingEvent;
  private BitcoinSendProgressEvent lastBitcoinSendProgressEvent;

  private boolean initialised = false;

  /**
   * @param wizard The wizard managing the states
   */
  public SendBitcoinReportPanelView(AbstractWizard<SendBitcoinWizardModel> wizard, String panelName) {
    super(wizard, panelName, MessageKey.SEND_PROGRESS_TITLE, AwesomeIcon.CLOUD_UPLOAD);
  }

  @Override
  public void newPanelModel() {
    lastTransactionCreationEvent = null;
    lastBitcoinSendingEvent = null;
    lastBitcoinSendProgressEvent = null;
    getWizardModel().setLastBitcoinSentEvent(null);
  }

  @Override
  public void initialiseContent(JPanel contentPanel) {
    contentPanel.setLayout(
            new MigLayout(
                    Panels.migXYLayout(),
                    "[][][]", // Column constraints
                    "10[24]10[24]15[24]10[24]15[24]10" // Row constraints
            ));

    // Apply the theme
    contentPanel.setBackground(Themes.currentTheme.detailPanelBackground());

    transactionConstructionStatusSummary = Labels.newStatusLabel(Optional.<MessageKey>absent(), null, Optional.<Boolean>absent());
    AccessibilityDecorator.apply(transactionConstructionStatusSummary, MessageKey.TRANSACTION_CONSTRUCTION_STATUS_SUMMARY);

    transactionConstructionStatusDetail = Labels.newStatusLabel(Optional.<MessageKey>absent(), null, Optional.<Boolean>absent());
    AccessibilityDecorator.apply(transactionConstructionStatusDetail, MessageKey.TRANSACTION_CONSTRUCTION_STATUS_DETAIL);

    transactionBroadcastStatusSummary = Labels.newStatusLabel(Optional.<MessageKey>absent(), null, Optional.<Boolean>absent());
    AccessibilityDecorator.apply(transactionBroadcastStatusSummary, MessageKey.TRANSACTION_BROADCAST_STATUS_SUMMARY);

    transactionBroadcastStatusDetail = Labels.newStatusLabel(Optional.<MessageKey>absent(), null, Optional.<Boolean>absent());
    AccessibilityDecorator.apply(transactionBroadcastStatusDetail, MessageKey.TRANSACTION_BROADCAST_STATUS_DETAIL);

    // Provide an empty status label (populated after show)
    reportStatusLabel = Labels.newStatusLabel(Optional.of(MessageKey.TREZOR_FAILURE_OPERATION), null, Optional.<Boolean>absent());
    reportStatusLabel.setVisible(false);

    contentPanel.add(reportStatusLabel, "aligny top,wrap");

    // Ensure the labels wrap if the error messages are too wide
    // Note changes here should be reflected in EmptyWalletReportPanelView which has similar behaviour
    contentPanel.add(transactionConstructionStatusSummary, "grow,push," + MultiBitUI.WIZARD_MAX_WIDTH_MIG + ",wrap");
    contentPanel.add(transactionConstructionStatusDetail, "grow,push," + MultiBitUI.WIZARD_MAX_WIDTH_MIG + ",wrap");
    contentPanel.add(transactionBroadcastStatusSummary, "grow,push," + MultiBitUI.WIZARD_MAX_WIDTH_MIG + ",wrap");
    contentPanel.add(transactionBroadcastStatusDetail, "grow,push," + MultiBitUI.WIZARD_MAX_WIDTH_MIG + ",wrap");

    initialised = true;
  }

  @Override
  protected void initialiseButtons(AbstractWizard<SendBitcoinWizardModel> wizard) {
    if (getWizardModel().isBIP70()) {
      // BIP 70 send reports have a Cancel and a Next
      PanelDecorator.addCancelNext(this, wizard);
    } else {
      // Regular send reports have a Finish button
      PanelDecorator.addFinish(this, wizard);
    }
  }

  @Override
  public boolean beforeShow() {
<<<<<<< HEAD
    LabelDecorator.applyWrappingLabel(transactionConstructionStatusSummary, Languages.safeText(CoreMessageKey.CHANGE_PASSWORD_WORKING));
    transactionConstructionStatusDetail.setText("");
    transactionBroadcastStatusSummary.setText("");
    transactionBroadcastStatusDetail.setText("");

=======
    SwingUtilities.invokeLater(
            new Runnable() {
              @Override
              public void run() {

                LabelDecorator.applyWrappingLabel(transactionConstructionStatusSummary, Languages.safeText(CoreMessageKey.CHANGE_PASSWORD_WORKING));
                transactionConstructionStatusDetail.setText("");
                transactionBroadcastStatusSummary.setText("");
                transactionBroadcastStatusDetail.setText("");
              }
            });
>>>>>>> 807e0b7e
    return true;
  }

  @Override
  public void afterShow() {
<<<<<<< HEAD
    if (getWizardModel().isBIP70()) {
      getNextButton().requestFocusInWindow();
    } else {
      getFinishButton().requestFocusInWindow();
    }
    // Check for report message from hardware wallet
    LabelDecorator.applyReportMessage(reportStatusLabel, getWizardModel().getReportMessageKey(), getWizardModel().getReportMessageStatus());

    if (getWizardModel().getReportMessageKey().isPresent() && !getWizardModel().getReportMessageStatus()) {
      // Hardware wallet report indicates cancellation
      transactionConstructionStatusSummary.setVisible(false);
      transactionConstructionStatusDetail.setVisible(false);
    } else {
      // Transaction must be progressing in some manner
      if (lastTransactionCreationEvent != null) {
        onTransactionCreationEvent(lastTransactionCreationEvent);
        lastTransactionCreationEvent = null;
      }

      if (lastBitcoinSendingEvent != null) {
        onBitcoinSendingEvent(lastBitcoinSendingEvent);
        lastBitcoinSendingEvent = null;
      }

      if (lastBitcoinSendProgressEvent != null) {
        onBitcoinSendProgressEvent(lastBitcoinSendProgressEvent);
        lastBitcoinSendProgressEvent = null;
      }

      if (lastBitcoinSentEvent != null) {
        onBitcoinSentEvent(lastBitcoinSentEvent);
        lastBitcoinSentEvent = null;
      }
    }
=======
    SwingUtilities.invokeLater(
            new Runnable() {
              @Override
              public void run() {

                if (getWizardModel().isBIP70()) {
                  getNextButton().requestFocusInWindow();
                } else {
                  getFinishButton().requestFocusInWindow();
                }
                // Check for report message from hardware wallet
                LabelDecorator.applyReportMessage(reportStatusLabel, getWizardModel().getReportMessageKey(), getWizardModel().getReportMessageStatus());

                if (getWizardModel().getReportMessageKey().isPresent() && !getWizardModel().getReportMessageStatus()) {
                  // Hardware wallet report indicates cancellation
                  transactionConstructionStatusSummary.setVisible(false);
                  transactionConstructionStatusDetail.setVisible(false);
                } else {
                  // Transaction must be progressing in some manner
                  if (lastTransactionCreationEvent != null) {
                    onTransactionCreationEvent(lastTransactionCreationEvent);
                    lastTransactionCreationEvent = null;
                  }

                  if (lastBitcoinSendingEvent != null) {
                    onBitcoinSendingEvent(lastBitcoinSendingEvent);
                    lastBitcoinSendingEvent = null;
                  }

                  if (lastBitcoinSendProgressEvent != null) {
                    onBitcoinSendProgressEvent(lastBitcoinSendProgressEvent);
                    lastBitcoinSendProgressEvent = null;
                  }

                  if (getWizardModel().getLastBitcoinSentEvent() != null) {
                    onBitcoinSentEvent(getWizardModel().getLastBitcoinSentEvent());
                  }
                }
              }
            });
>>>>>>> 807e0b7e
  }

  @Override
  public void updateFromComponentModels(Optional componentModel) {
    // Do nothing - panel model is updated via an action and wizard model is not applicable
  }

  @Subscribe
  public void onTransactionCreationEvent(final TransactionCreationEvent transactionCreationEvent) {
    log.debug("Received the TransactionCreationEvent: " + transactionCreationEvent);

    lastTransactionCreationEvent = transactionCreationEvent;

    // The event may be fired before the UI has initialised
    if (!initialised) {
      return;
    }

    SwingUtilities.invokeLater(
            new Runnable() {
              @Override
              public void run() {

                if (transactionCreationEvent.isTransactionCreationWasSuccessful()) {
                  LabelDecorator.applyWrappingLabel(transactionConstructionStatusSummary, Languages.safeText(CoreMessageKey.TRANSACTION_CREATED_OK));
                  LabelDecorator.applyWrappingLabel(transactionConstructionStatusDetail, "");
                  LabelDecorator.applyStatusLabel(transactionConstructionStatusSummary, Optional.of(Boolean.TRUE));
                } else {
                  String detailMessage = Languages.safeText(
                          transactionCreationEvent.getTransactionCreationFailureReasonKey(),
                          (Object[]) transactionCreationEvent.getTransactionCreationFailureReasonData()
                  );

                  LabelDecorator.applyWrappingLabel(transactionConstructionStatusSummary, Languages.safeText(CoreMessageKey.TRANSACTION_CREATION_FAILED));
                  LabelDecorator.applyWrappingLabel(transactionConstructionStatusDetail, detailMessage);
                  LabelDecorator.applyStatusLabel(transactionConstructionStatusSummary, Optional.of(Boolean.FALSE));
                }
              }
            });
  }

  @Subscribe
  public void onBitcoinSendingEvent(final BitcoinSendingEvent bitcoinSendingEvent) {
    log.debug("Received the BitcoinSendingEvent: " + bitcoinSendingEvent);

    lastBitcoinSendingEvent = bitcoinSendingEvent;

    // The event may be fired before the UI has initialised
    if (!initialised) {
      return;
    }

    SwingUtilities.invokeLater(
            new Runnable() {
              @Override
              public void run() {
                LabelDecorator.applyWrappingLabel(transactionBroadcastStatusSummary, Languages.safeText(CoreMessageKey.SENDING_BITCOIN));
                AwesomeDecorator.bindIcon(AwesomeIcon.BULLHORN, transactionBroadcastStatusSummary, true, MultiBitUI.NORMAL_ICON_SIZE);
              }
            });
  }

  @Subscribe
  public void onBitcoinSendProgressEvent(final BitcoinSendProgressEvent bitcoinSendProgressEvent) {
    log.debug("Received the BitcoinSendProgressEvent: " + bitcoinSendProgressEvent);

    lastBitcoinSendProgressEvent = bitcoinSendProgressEvent;

    // The event may be fired before the UI has initialised
    if (!initialised) {
      return;
    }

    SwingUtilities.invokeLater(
<<<<<<< HEAD
      new Runnable() {
        @Override
        public void run() {
          double progress = bitcoinSendProgressEvent.getProgress();

          if (0 < progress && progress < 0.4) {
            // bullhorn-quarter
            Icon icon = Images.newBullhornQuarterIcon();
            transactionBroadcastStatusSummary.setIcon(icon);
          } else {
            if (0.4 <= progress && progress < 0.6) {
              // bullhorn-half
              Icon icon = Images.newBullhornHalfIcon();
              transactionBroadcastStatusSummary.setIcon(icon);
            } else {
              if (0.6 <= progress && progress < 1.0) {
                // bullhorn-three-quarters
                Icon icon = Images.newBullhornThreeQuartersIcon();
                transactionBroadcastStatusSummary.setIcon(icon);
=======
            new Runnable() {
              @Override
              public void run() {
                double progress = bitcoinSendProgressEvent.getProgress();

                if (0 < progress && progress < 0.4) {
                  // bullhorn-quarter
                  Icon icon = Images.newBullhornQuarterIcon();
                  transactionBroadcastStatusSummary.setIcon(icon);
                } else {
                  if (0.4 <= progress && progress < 0.6) {
                    // bullhorn-half
                    Icon icon = Images.newBullhornHalfIcon();
                    transactionBroadcastStatusSummary.setIcon(icon);
                  } else {
                    if (0.6 <= progress && progress < 1.0) {
                      // bullhorn-three-quarters
                      Icon icon = Images.newBullhornThreeQuartersIcon();
                      transactionBroadcastStatusSummary.setIcon(icon);
                    }
                  }
                }
>>>>>>> 807e0b7e
              }
            }
          }
        }

      });
  }

  @Subscribe
  public void onBitcoinSentEvent(final BitcoinSentEvent bitcoinSentEvent) {
    log.debug("Received the BitcoinSentEvent: " + bitcoinSentEvent);

    getWizardModel().setLastBitcoinSentEvent(bitcoinSentEvent);
    // The event may be fired before the UI has initialised
    if (!initialised) {
      return;
    }

    SwingUtilities.invokeLater(
            new Runnable() {
              @Override
              public void run() {

                if (bitcoinSentEvent.isSendWasSuccessful()) {
                  // Enable the next button on BIP70 payments once the transaction is sent successfully and disable the cancel
                  if (getWizardModel().isBIP70()) {
                    getCancelButton().setEnabled(false);
                    getNextButton().setEnabled(true);
                  }
                  LabelDecorator.applyWrappingLabel(transactionBroadcastStatusSummary, Languages.safeText(CoreMessageKey.BITCOIN_SENT_OK));
                  LabelDecorator.applyStatusLabel(transactionBroadcastStatusSummary, Optional.of(Boolean.TRUE));
                } else {
                  String summaryMessage = Languages.safeText(CoreMessageKey.BITCOIN_SEND_FAILED);
                  String detailMessage = Languages.safeText(bitcoinSentEvent.getSendFailureReason(), (Object[]) bitcoinSentEvent.getSendFailureReasonData());
                  LabelDecorator.applyWrappingLabel(transactionBroadcastStatusSummary, summaryMessage);
                  LabelDecorator.applyWrappingLabel(transactionBroadcastStatusDetail, detailMessage);
                  LabelDecorator.applyStatusLabel(transactionBroadcastStatusSummary, Optional.of(Boolean.FALSE));
                }
              }
            });
  }
}<|MERGE_RESOLUTION|>--- conflicted
+++ resolved
@@ -117,107 +117,51 @@
 
   @Override
   public boolean beforeShow() {
-<<<<<<< HEAD
-    LabelDecorator.applyWrappingLabel(transactionConstructionStatusSummary, Languages.safeText(CoreMessageKey.CHANGE_PASSWORD_WORKING));
-    transactionConstructionStatusDetail.setText("");
-    transactionBroadcastStatusSummary.setText("");
-    transactionBroadcastStatusDetail.setText("");
-
-=======
-    SwingUtilities.invokeLater(
-            new Runnable() {
-              @Override
-              public void run() {
-
-                LabelDecorator.applyWrappingLabel(transactionConstructionStatusSummary, Languages.safeText(CoreMessageKey.CHANGE_PASSWORD_WORKING));
-                transactionConstructionStatusDetail.setText("");
-                transactionBroadcastStatusSummary.setText("");
-                transactionBroadcastStatusDetail.setText("");
-              }
-            });
->>>>>>> 807e0b7e
+      public void run() {
+
+        LabelDecorator.applyWrappingLabel(transactionConstructionStatusSummary, Languages.safeText(CoreMessageKey.CHANGE_PASSWORD_WORKING));
+        transactionConstructionStatusDetail.setText("");
+        transactionBroadcastStatusSummary.setText("");
+        transactionBroadcastStatusDetail.setText("");
     return true;
   }
 
   @Override
   public void afterShow() {
-<<<<<<< HEAD
-    if (getWizardModel().isBIP70()) {
-      getNextButton().requestFocusInWindow();
-    } else {
-      getFinishButton().requestFocusInWindow();
-    }
-    // Check for report message from hardware wallet
-    LabelDecorator.applyReportMessage(reportStatusLabel, getWizardModel().getReportMessageKey(), getWizardModel().getReportMessageStatus());
-
-    if (getWizardModel().getReportMessageKey().isPresent() && !getWizardModel().getReportMessageStatus()) {
-      // Hardware wallet report indicates cancellation
-      transactionConstructionStatusSummary.setVisible(false);
-      transactionConstructionStatusDetail.setVisible(false);
-    } else {
-      // Transaction must be progressing in some manner
-      if (lastTransactionCreationEvent != null) {
-        onTransactionCreationEvent(lastTransactionCreationEvent);
-        lastTransactionCreationEvent = null;
+      if (getWizardModel().isBIP70()) {
+        getNextButton().requestFocusInWindow();
+      } else {
+        getFinishButton().requestFocusInWindow();
       }
-
-      if (lastBitcoinSendingEvent != null) {
-        onBitcoinSendingEvent(lastBitcoinSendingEvent);
-        lastBitcoinSendingEvent = null;
+      // Check for report message from hardware wallet
+      LabelDecorator.applyReportMessage(reportStatusLabel, getWizardModel().getReportMessageKey(), getWizardModel().getReportMessageStatus());
+
+      if (getWizardModel().getReportMessageKey().isPresent() && !getWizardModel().getReportMessageStatus()) {
+        // Hardware wallet report indicates cancellation
+        transactionConstructionStatusSummary.setVisible(false);
+        transactionConstructionStatusDetail.setVisible(false);
+      } else {
+        // Transaction must be progressing in some manner
+        if (lastTransactionCreationEvent != null) {
+          onTransactionCreationEvent(lastTransactionCreationEvent);
+          lastTransactionCreationEvent = null;
+        }
+
+        if (lastBitcoinSendingEvent != null) {
+          onBitcoinSendingEvent(lastBitcoinSendingEvent);
+          lastBitcoinSendingEvent = null;
+        }
+
+        if (lastBitcoinSendProgressEvent != null) {
+          onBitcoinSendProgressEvent(lastBitcoinSendProgressEvent);
+          lastBitcoinSendProgressEvent = null;
+        }
+
+        if (getWizardModel().getLastBitcoinSentEvent() != null) {
+          onBitcoinSentEvent(getWizardModel().getLastBitcoinSentEvent());
+        }
       }
-
-      if (lastBitcoinSendProgressEvent != null) {
-        onBitcoinSendProgressEvent(lastBitcoinSendProgressEvent);
-        lastBitcoinSendProgressEvent = null;
-      }
-
-      if (lastBitcoinSentEvent != null) {
-        onBitcoinSentEvent(lastBitcoinSentEvent);
-        lastBitcoinSentEvent = null;
-      }
-    }
-=======
-    SwingUtilities.invokeLater(
-            new Runnable() {
-              @Override
-              public void run() {
-
-                if (getWizardModel().isBIP70()) {
-                  getNextButton().requestFocusInWindow();
-                } else {
-                  getFinishButton().requestFocusInWindow();
-                }
-                // Check for report message from hardware wallet
-                LabelDecorator.applyReportMessage(reportStatusLabel, getWizardModel().getReportMessageKey(), getWizardModel().getReportMessageStatus());
-
-                if (getWizardModel().getReportMessageKey().isPresent() && !getWizardModel().getReportMessageStatus()) {
-                  // Hardware wallet report indicates cancellation
-                  transactionConstructionStatusSummary.setVisible(false);
-                  transactionConstructionStatusDetail.setVisible(false);
-                } else {
-                  // Transaction must be progressing in some manner
-                  if (lastTransactionCreationEvent != null) {
-                    onTransactionCreationEvent(lastTransactionCreationEvent);
-                    lastTransactionCreationEvent = null;
-                  }
-
-                  if (lastBitcoinSendingEvent != null) {
-                    onBitcoinSendingEvent(lastBitcoinSendingEvent);
-                    lastBitcoinSendingEvent = null;
-                  }
-
-                  if (lastBitcoinSendProgressEvent != null) {
-                    onBitcoinSendProgressEvent(lastBitcoinSendProgressEvent);
-                    lastBitcoinSendProgressEvent = null;
-                  }
-
-                  if (getWizardModel().getLastBitcoinSentEvent() != null) {
-                    onBitcoinSentEvent(getWizardModel().getLastBitcoinSentEvent());
-                  }
-                }
-              }
-            });
->>>>>>> 807e0b7e
+    }
   }
 
   @Override
@@ -292,31 +236,10 @@
     }
 
     SwingUtilities.invokeLater(
-<<<<<<< HEAD
       new Runnable() {
         @Override
         public void run() {
           double progress = bitcoinSendProgressEvent.getProgress();
-
-          if (0 < progress && progress < 0.4) {
-            // bullhorn-quarter
-            Icon icon = Images.newBullhornQuarterIcon();
-            transactionBroadcastStatusSummary.setIcon(icon);
-          } else {
-            if (0.4 <= progress && progress < 0.6) {
-              // bullhorn-half
-              Icon icon = Images.newBullhornHalfIcon();
-              transactionBroadcastStatusSummary.setIcon(icon);
-            } else {
-              if (0.6 <= progress && progress < 1.0) {
-                // bullhorn-three-quarters
-                Icon icon = Images.newBullhornThreeQuartersIcon();
-                transactionBroadcastStatusSummary.setIcon(icon);
-=======
-            new Runnable() {
-              @Override
-              public void run() {
-                double progress = bitcoinSendProgressEvent.getProgress();
 
                 if (0 < progress && progress < 0.4) {
                   // bullhorn-quarter
@@ -335,7 +258,6 @@
                     }
                   }
                 }
->>>>>>> 807e0b7e
               }
             }
           }
