package org.multibit.hd.core.services;

import com.google.common.collect.Sets;
import org.multibit.hd.core.api.Contact;
import org.multibit.hd.core.api.WalletId;
import org.multibit.hd.core.exceptions.ContactsLoadException;
import org.multibit.hd.core.exceptions.ContactsSaveException;
import org.multibit.hd.core.managers.InstallationManager;
import org.multibit.hd.core.managers.WalletManager;
import org.multibit.hd.core.store.ContactsProtobufSerializer;
import org.multibit.hd.core.utils.FileUtils;

import java.io.*;
import java.util.Set;
import java.util.UUID;

/**
 * <p>Service to provide the following to application:</p>
 * <ul>
 * <li>CRUD operations on Contacts</li>
 * </ul>
 *
 * @since 0.0.1
 *  
 */
public class ContactService {

  public final static String CONTACTS_DIRECTORY_NAME = "contacts";
  public final static String CONTACTS_DATABASE_NAME = "contacts.db";
  private final Set<Contact> contacts = Sets.newHashSet();
  /**
   * The location of the backing store for the contacts
   */
  private File backingStoreFile;
  /**
   * The serialiser for the backing store
   */
  private ContactsProtobufSerializer protobufSerializer;

  /**
   * Create a ContactService for a Wallet with the given walletId
   * <p/>
   * Reduced visibility constructor to prevent accidental instance creation outside of CoreServices.
   */
  ContactService(WalletId walletId) {
    // Work out where to store the contacts for this wallet id.
    File applicationDataDirectory = InstallationManager.createApplicationDataDirectory();
    String walletRoot = WalletManager.createWalletRoot(walletId);
    File walletDirectory = WalletManager.getWalletDirectory(applicationDataDirectory.getAbsolutePath(), walletRoot);
    File contactsDirectory = new File(walletDirectory.getAbsolutePath() + File.separator + CONTACTS_DIRECTORY_NAME);
    FileUtils.createDirectoryIfNecessary(contactsDirectory);
    this.backingStoreFile = new File(contactsDirectory.getAbsolutePath() + File.separator + CONTACTS_DATABASE_NAME);

    initialise();
  }


  /**
   * Create a ContactService with the specified File as the backing store.
   * (This exists primarily for testing where you just run things in a temporary directory)
   * <p/>
   * Reduced visibility constructor to prevent accidental instance creation outside of CoreServices.
   */
  ContactService(File backingStoreFile) {
    this.backingStoreFile = backingStoreFile;
    initialise();
  }

  private void initialise() {
    protobufSerializer = new ContactsProtobufSerializer();

    // Load the contact data from the backing store if it exists
    if (backingStoreFile.exists()) {
      load();
    }
  }

  /**
   * <p>Create a new contact and add it to the internal cache</p>
   *
   * @param name A name (normally first name and last name)
   * @return A new contact with a fresh ID
   */
  public Contact newContact(String name) {

    Contact contact = new Contact(UUID.randomUUID(), name);

    contacts.add(contact);

    return contact;

  }

  /**
<<<<<<< HEAD
   * @param page            The page number (1-based)
   * @param contactsPerPage The 1-based number of contacts per page
   *
=======
   * @param page            The page number
   * @param contactsPerPage The number of contacts per page
>>>>>>> 55505f46
   * @return A set of all Contacts for the given page
   */
  public Set<Contact> allContacts(int page, int contactsPerPage) {
    return contacts;
  }

  /**
   * @param page            The page number (1-based)
   * @param contactsPerPage The number of contacts per page
   * @param query           The text fragment to match (case-insensitive, anywhere in the name)
   * @return A filtered set of Contacts for the given page and query
   */
  public Set<Contact> filterContactsByName(int page, int contactsPerPage, String query) {

    String lowerQuery = query.toLowerCase();

    Set<Contact> filteredContacts = Sets.newHashSet();

    for (Contact contact : contacts) {
      if (contact.getName().toLowerCase().contains(lowerQuery)) {
        filteredContacts.add(contact);
      }
    }

    return filteredContacts;
  }

  /**
   * <p>Clear the contact data</p>
   */
  public void clear() {
    contacts.clear();
  }

  /**
   * <p>Populate the internal cache of Contacts from the backing store</p>
   */
  public void load() throws ContactsLoadException{
    try (FileInputStream fis = new FileInputStream(backingStoreFile)) {
      Set<Contact> loadedContacts = protobufSerializer.readContacts(fis);
      contacts.clear();
      contacts.addAll(loadedContacts);
    } catch (IOException e) {
      throw new ContactsLoadException("Could not load contacts db '" + backingStoreFile.getAbsolutePath() + "'. Error was '" + e.getMessage() + "'.");
    }
  }

  /**
   * <p>Save the contact data to the backing store</p>
   */
  public void store() throws ContactsSaveException {
    try (FileOutputStream fos = new FileOutputStream(backingStoreFile)) {
      protobufSerializer.writeContacts(contacts, fos);
    } catch (IOException e) {
      throw new ContactsSaveException("Could not save contacts db '" + backingStoreFile.getAbsolutePath() + "'. Error was '" + e.getMessage() + "'.");
    }
  }

  /**
   * <p>Add some demo contacts to the contacts list</p>
   * This is used mainly for testing.
   */
  void addDemoContacts() {

    Contact contact1 = newContact("Alice Capital");
    contact1.setEmail("alice.capital@example.org");

    Contact contact2 = newContact("Bob Capital");
    contact2.setEmail("bob.capital@example.org");

    Contact contact3 = newContact("Charles Capital");
    contact3.setEmail("charles.capital@example.org");

    // No email for Derek
    Contact contact4 = newContact("Derek Capital");

    Contact contact5 = newContact("alice Lower");
    contact5.setEmail("alice.lower@example.org");

    Contact contact6 = newContact("alicia Lower");
    contact6.setEmail("alicia.lower@example.org");

  }
}<|MERGE_RESOLUTION|>--- conflicted
+++ resolved
@@ -92,14 +92,9 @@
   }
 
   /**
-<<<<<<< HEAD
    * @param page            The page number (1-based)
    * @param contactsPerPage The 1-based number of contacts per page
    *
-=======
-   * @param page            The page number
-   * @param contactsPerPage The number of contacts per page
->>>>>>> 55505f46
    * @return A set of all Contacts for the given page
    */
   public Set<Contact> allContacts(int page, int contactsPerPage) {
