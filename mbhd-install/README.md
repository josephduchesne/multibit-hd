## How to build the installers

We use JWrapper to handle the process of creating native installers that wrap the MultiBit HD shaded JAR.

JWrapper requires the use of a large JAR (>15Mb) and a supporting package of JREs (>150Mb). Clearly these should not be 
held under version control and so it is necessary to do some preparation before making an installer:

### Semi-automatic preparation

The Ant script will automatically download and extract the correct JWrapper JAR for the version of MultiBit HD but it
will not pull down the JRE-1.7 pack since the final goal is to have the `multibit.org` site providing the latest tested
JREs for each operating system.

### Required files

The following files are essential

* `jwrapper-000version.jar` should be copied into `mbhd-install` (automatic)
* `mbhd-install/JRE-1.7` should contain the supported JREs by unzipping the provided JRE download from JWrapper (manual)

All the above, and the derivative files that are produced, are git ignored.

Later these JREs will be automatically downloaded over HTTPS from the main site.

During the build process the JWrapper JAR will be extracted into a substantial collection of supporting structures that
are git ignored. Among these is `lib/jwrapper_utils.jar` that provides the native code to manage the Bitcoin URI protocol 
handler so that browsers can hand over to MultiBit HD.

### The build command

Once the JREs are in place, the build command is

```
mvn -q -Dinstaller=true clean install
```

The first time this process is run it will take ages (typically 20mins) as `pack200` compresses large artifacts.
Subsequent builds are a lot faster.

<<<<<<< HEAD
The final installers are available in `mbhd-install/target` for subsequent upload to the main site.

### Notes on the protocol handler code 

In order to respond to Bitcoin URIs being clicked in external applications such as browsers a protocol handler
has to be registered. The code to support this is within JWrapper in the `jwrapper_utils.jar` which is not under
version control due to its size (1.5+Mb). Consequently the Maven dependency references a JAR within the project
itself which gives rise to a Maven warning that is suppressed with the `-q` option.

(Jim) I had to manually unzip the wrapper-000version.jar and copy the lib/jwrapper_utils.jar to multibit-hd/mbhd-install/lib to get the build to run successfully.
=======
The final installers are available in `mbhd-install/target` for upload to the `multibit.org` site.
>>>>>>> 01b53855
 
## Notes on various installers

The choice of a robust installer has been a difficult one. Here are the notes that lead to the current situation.

### JWrapper (the winner)

#### Pros

* Seamless installation targeting all platforms natively
* Free and unrestricted use
* Huge compression of JVMs leading to 16Mb delivery
* Potential for continuous update on startup
* MultiBit can control the JVM that is downloaded
* Potential for multi-OS support libraries allowing better integration (e.g. registry, icon decoration etc)

#### Cons

* Splash screen is JWrapper branded possibly requiring a fee to remove
* OSX builds are troublesome (expert help may fix this)
* Difficult to get build environment working smoothly (no Maven integration)
* Lots of quirks in the XML configuration file to locate files (might be due to manual build)

## Graveyard

### IzPack with JSmooth

This is the installer solution in place for MultiBit Classic. It works, but has a few problems:

#### Pros

* Proven solution across Windows, OSX and Linux
* Allows one-off registration script
* Works well with ProGuard and code signing

#### Cons

* Very complex scripts
* Doesn't appear to be actively maintained
* Requires JSmooth to build the executable
* Uninstall is not guaranteed
* Missing JRE causes the horrible Oracle JRE installation process to trigger

With a heavy heart, we have to say goodbye to IzPack/JSmooth for MultiBit HD. It served us well
and we thank the original developers for their efforts.

The following installers never even made it to a code spike.

### JavaFX Maven plugin

The ZenJava people have created a Maven plugin for wrapping the JavaFX packager.

#### Pros

* Very easy configuration within Maven

#### Cons

* Targets JavaFX applications rather than Swing
* No support for auto-update
* No support for cross-platform builds (e.g. MSI files on MacOSX)
* Bloated JREs
* No customisation of install process (e.g. license, register protocol handlers)

### Java Web Start (JNLP)

Many reports from developers of their clients having a terrible first installation experience in
the absence of a JRE. This will become the norm as OSX, Linux and then Windows are likely to drop
a standard JRE leaving it to developers to package their own.

### Launch4j



### JavaFX packager

The JavaFX packager from Oracle has been hailed as the correct way to deploy a JavaFX application,
but our experience has shown that it is very tricky to configure within a Maven build. Packaging a
JRE with it leads to a huge download size and there are no facilities for OS-specific scripts.

<|MERGE_RESOLUTION|>--- conflicted
+++ resolved
@@ -37,20 +37,7 @@
 The first time this process is run it will take ages (typically 20mins) as `pack200` compresses large artifacts.
 Subsequent builds are a lot faster.
 
-<<<<<<< HEAD
-The final installers are available in `mbhd-install/target` for subsequent upload to the main site.
-
-### Notes on the protocol handler code 
-
-In order to respond to Bitcoin URIs being clicked in external applications such as browsers a protocol handler
-has to be registered. The code to support this is within JWrapper in the `jwrapper_utils.jar` which is not under
-version control due to its size (1.5+Mb). Consequently the Maven dependency references a JAR within the project
-itself which gives rise to a Maven warning that is suppressed with the `-q` option.
-
-(Jim) I had to manually unzip the wrapper-000version.jar and copy the lib/jwrapper_utils.jar to multibit-hd/mbhd-install/lib to get the build to run successfully.
-=======
 The final installers are available in `mbhd-install/target` for upload to the `multibit.org` site.
->>>>>>> 01b53855
  
 ## Notes on various installers
 
